--- conflicted
+++ resolved
@@ -17,7 +17,8 @@
 				frappe._("Bank Transaction {0} is already fully reconciled").format(self.name)
 			)
 
-<<<<<<< HEAD
+		# avoid mutating self.unallocated_amount (is set by erpnext on submit/update after submit)
+		unallocated_amount = flt(self.unallocated_amount)
 		pe_length_before = len(self.payment_entries)
 		invoices_to_bill = []
 
@@ -31,10 +32,11 @@
 
 			payment_doctype, payment_name = voucher["payment_doctype"], voucher["payment_name"]
 			outstanding_amount = self.get_outstanding_amount(payment_doctype, payment_name)
+			allocated_by_voucher = min(unallocated_amount, outstanding_amount)
 
 			if outstanding_amount > 0:
 				# Make Payment Entry against the unpaid invoice, link PE to Bank Transaction
-				invoices_to_bill.append((payment_doctype, payment_name, outstanding_amount))
+				invoices_to_bill.append((payment_doctype, payment_name, allocated_by_voucher))
 			else:
 				self.add_to_payment_entry(payment_doctype, payment_name)
 
@@ -43,52 +45,16 @@
 			payment_name = self.make_pe_against_invoices(invoices_to_bill)
 			payment_doctype = "Payment Entry"  # Change doctype to PE
 			self.add_to_payment_entry(payment_doctype, payment_name)
-=======
-		added = False
-		# avoid mutating self.unallocated_amount (is set by erpnext on submit/update after submit)
-		unallocated_amount = flt(self.unallocated_amount)
 
-		for voucher in vouchers:
-			# Can't add same voucher twice
-			found = False
-			for pe in self.payment_entries:
-				if (
-					pe.payment_document == voucher["payment_doctype"]
-					and pe.payment_entry == voucher["payment_name"]
-				):
-					found = True
-
-			if not found:
-				payment_doctype, payment_name = voucher["payment_doctype"], voucher["payment_name"]
-				outstanding_amount = get_outstanding_amount(payment_doctype, payment_name)
-				allocated_by_voucher = min(unallocated_amount, outstanding_amount)
-
-				if outstanding_amount > 0:
-					# Make Payment Entry against the unpaid invoice, link PE to Bank Transaction
-					payment_name = self.make_payment_entry(
-						payment_doctype, payment_name, allocated_by_voucher
-					)
-					payment_doctype = "Payment Entry"  # Change doctype to PE
-
-				pe = {
-					"payment_document": payment_doctype,
-					"payment_entry": payment_name,
-					"allocated_amount": 0.0,  # Temporary
-				}
-				self.append("payment_entries", pe)
-				added = True
->>>>>>> 9bc1fb5d
-
-				# Reduce unallocated amount
-				unallocated_amount = flt(
-					unallocated_amount - allocated_by_voucher, self.precision("unallocated_amount")
-				)
+			# Reduce unallocated amount
+			unallocated_amount = flt(
+				unallocated_amount - allocated_by_voucher, self.precision("unallocated_amount")
+			)
 
 		# runs on_update_after_submit
 		if len(self.payment_entries) != pe_length_before:
 			self.save()
 
-<<<<<<< HEAD
 	def add_to_payment_entry(self, payment_doctype, payment_name):
 		"""Add the payment entry to the bank transaction"""
 		pe = {
@@ -101,14 +67,14 @@
 	def get_outstanding_amount(self, payment_doctype, payment_name):
 		if payment_doctype not in ("Sales Invoice", "Purchase Invoice"):
 			return 0
-=======
-	def make_payment_entry(
-		self, payment_doctype: str, payment_name: str, to_allocate: float
-	):
+
+		# Check if the invoice is unpaid
+		return flt(frappe.db.get_value(payment_doctype, payment_name, "outstanding_amount"))
+
+	def make_pe_against_invoice(self, payment_doctype, payment_name, to_allocate):
 		bank_account = frappe.db.get_value("Bank Account", self.bank_account, "account")
 		if payment_doctype == "Expense Claim":
 			from hrms.overrides.employee_payment_entry import get_payment_entry_for_employee
->>>>>>> 9bc1fb5d
 
 			payment_entry = get_payment_entry_for_employee(
 				payment_doctype,
@@ -127,7 +93,7 @@
 		payment_entry.reference_no = self.reference_number or payment_name
 		payment_entry.reference_date = self.date
 		payment_entry.submit()
-<<<<<<< HEAD
+
 		return payment_entry.name
 
 	def make_pe_against_invoices(self, invoices_to_bill):
@@ -192,10 +158,7 @@
 			if to_allocate <= 0:
 				break
 
-		payment_entry.submit()
-		return payment_entry.name
-=======
-
+		payment_entry.save()
 		return payment_entry.name
 
 
@@ -211,5 +174,4 @@
 		)
 
 	invoice = frappe.get_doc(payment_doctype, payment_name)
-	return flt(invoice.outstanding_amount, invoice.precision("outstanding_amount"))
->>>>>>> 9bc1fb5d
+	return flt(invoice.outstanding_amount, invoice.precision("outstanding_amount"))